/*
Copyright 2022 The KCP Authors.

Licensed under the Apache License, Version 2.0 (the "License");
you may not use this file except in compliance with the License.
You may obtain a copy of the License at

    http://www.apache.org/licenses/LICENSE-2.0

Unless required by applicable law or agreed to in writing, software
distributed under the License is distributed on an "AS IS" BASIS,
WITHOUT WARRANTIES OR CONDITIONS OF ANY KIND, either express or implied.
See the License for the specific language governing permissions and
limitations under the License.
*/

package features

import (
	"fmt"
	"sort"
	"strings"

	"github.com/spf13/pflag"

	utilruntime "k8s.io/apimachinery/pkg/util/runtime"
	"k8s.io/apimachinery/pkg/util/version"
	genericfeatures "k8s.io/apiserver/pkg/features"
	utilfeature "k8s.io/apiserver/pkg/util/feature"
	"k8s.io/component-base/featuregate"
	logsapi "k8s.io/component-base/logs/api/v1"
)

const (
	// Every feature gate should add method here following this template:
	//
	// // owner: @username
	// // alpha: v1.4
	// MyFeature() bool.

	// owner: @mjudeikis
	// alpha: v0.1
	// Enables workspace mounts via frontProxy.
	WorkspaceMounts featuregate.Feature = "WorkspaceMounts"

	// owner: @mjudeikis
	// alpha: v0.1
	// Enables cache apis and controllers.
	CacheAPIs featuregate.Feature = "CacheAPIs"

	// owner: @mjudeikis
	// alpha: v0.1
	// Enables VirtualWorkspace urls on APIExport. This enables to use Deprecated APIExport VirtualWorkspace urls.
	// This is a temporary feature to ease the migration to the new VirtualWorkspace urls.
	EnableDeprecatedAPIExportVirtualWorkspacesUrls featuregate.Feature = "EnableDeprecatedAPIExportVirtualWorkspacesUrls"

	// TMC (Transparent Multi-Cluster) Feature Gates
<<<<<<< HEAD
	// owner: @jessesanford
	// alpha: v0.1
	// Master flag that enables the complete TMC system for cross-cluster resource management
	TransparentMultiCluster featuregate.Feature = "TransparentMultiCluster"
=======

	// owner: @jessesanford
	// alpha: v0.1
	// Enables the complete TMC (Transparent Multi-Cluster) system for cross-cluster resource management.
	// This is the master flag that must be enabled for any TMC functionality.
	TransparentMultiCluster featuregate.Feature = "TransparentMultiCluster"

	// owner: @jessesanford
	// alpha: v0.1
	// Enables TMC placement scheduling capabilities. Requires TransparentMultiCluster=true.
	// Provides intelligent workload placement across multiple clusters based on policies and constraints.
	TMCPlacement featuregate.Feature = "TMCPlacement"

	// owner: @jessesanford
	// alpha: v0.1
	// Enables TMC bidirectional resource synchronization. Requires TransparentMultiCluster=true.
	// Provides real-time sync of resources and status between KCP and target clusters.
	TMCSynchronization featuregate.Feature = "TMCSynchronization"

	// owner: @jessesanford
	// alpha: v0.1
	// Enables TMC virtual workspace aggregation. Requires TransparentMultiCluster=true.
	// Provides unified views of resources across multiple clusters through virtual workspaces.
	TMCVirtualWorkspaces featuregate.Feature = "TMCVirtualWorkspaces"

	// owner: @jessesanford
	// alpha: v0.1
	// Enables TMC workload migration capabilities. Requires TransparentMultiCluster=true.
	// Provides live migration of workloads between clusters with minimal downtime.
	TMCMigration featuregate.Feature = "TMCMigration"

	// owner: @jessesanford
	// alpha: v0.1
	// Enables TMC cross-cluster status aggregation. Requires TransparentMultiCluster=true.
	// Provides comprehensive status reporting and health monitoring across all clusters.
	TMCStatusAggregation featuregate.Feature = "TMCStatusAggregation"
>>>>>>> 58f53d96
)

// DefaultFeatureGate exposes the upstream feature gate, but with our gate setting applied.
var DefaultFeatureGate = utilfeature.DefaultFeatureGate

func init() {
	utilruntime.Must(utilfeature.DefaultMutableFeatureGate.AddVersioned(defaultVersionedGenericControlPlaneFeatureGates))
}

func KnownFeatures() []string {
	features := make([]string, 0, len(defaultVersionedGenericControlPlaneFeatureGates))
	for k := range defaultVersionedGenericControlPlaneFeatureGates {
		features = append(features, string(k))
	}
	return features
}

// ValidateTMCFeatureFlags validates that TMC sub-features require TransparentMultiCluster
func ValidateTMCFeatureFlags() error {
	gate := DefaultFeatureGate
	
	// Check if any TMC sub-feature is enabled without the master flag
	tmcSubFeatures := []featuregate.Feature{
		TMCPlacement,
		TMCSynchronization, 
		TMCVirtualWorkspaces,
		TMCMigration,
		TMCStatusAggregation,
	}
	
	masterEnabled := gate.Enabled(TransparentMultiCluster)
	
	for _, feature := range tmcSubFeatures {
		if gate.Enabled(feature) && !masterEnabled {
			return fmt.Errorf("feature flag %s requires TransparentMultiCluster=true", feature)
		}
	}
	
	return nil
}

// NewFlagValue returns a wrapper to be used for a pflag flag value.
func NewFlagValue() pflag.Value {
	return &kcpFeatureGate{
		utilfeature.DefaultMutableFeatureGate,
	}
}

type kcpFeatureGate struct {
	featuregate.MutableFeatureGate
}

func featureSpecAtEmulationVersion(v featuregate.VersionedSpecs, emulationVersion *version.Version) *featuregate.FeatureSpec {
	i := len(v) - 1
	for ; i >= 0; i-- {
		if v[i].Version.GreaterThan(emulationVersion) {
			continue
		}
		return &v[i]
	}
	return &featuregate.FeatureSpec{
		Default:    false,
		PreRelease: featuregate.PreAlpha,
		Version:    version.MajorMinor(0, 0),
	}
}

func (f *kcpFeatureGate) String() string {
	pairs := []string{}
	emulatedVersion := utilfeature.DefaultMutableFeatureGate.EmulationVersion()

	for featureName, versionedSpecs := range defaultVersionedGenericControlPlaneFeatureGates {
		spec := featureSpecAtEmulationVersion(versionedSpecs, emulatedVersion)
		pairs = append(pairs, fmt.Sprintf("%s=%t", featureName, spec.Default))
	}

	sort.Strings(pairs)
	return strings.Join(pairs, ",")
}

func (f *kcpFeatureGate) Type() string {
	return "mapStringBool"
}

// defaultGenericControlPlaneFeatureGates consists of all known Kubernetes-specific feature keys
// in the generic control plane code. To add a new feature, define a key for it above and add it
// here. The Version field should be set to whatever is specified in
// https://github.com/kubernetes/kubernetes/blob/master/pkg/features/versioned_kube_features.go.
// For features that are kcp-specific, the Version should be set to whatever go.mod k8s.io
// dependencies version we're currently using.
var defaultVersionedGenericControlPlaneFeatureGates = map[featuregate.Feature]featuregate.VersionedSpecs{
	WorkspaceMounts: {
		{Version: version.MustParse("1.28"), Default: false, PreRelease: featuregate.Alpha},
	},
	CacheAPIs: {
		{Version: version.MustParse("1.32"), Default: false, PreRelease: featuregate.Alpha},
	},
	EnableDeprecatedAPIExportVirtualWorkspacesUrls: {
		{Version: version.MustParse("1.32"), Default: false, PreRelease: featuregate.Alpha},
	},
<<<<<<< HEAD
	TransparentMultiCluster: {
		{Version: version.MustParse("0.1"), Default: false, PreRelease: featuregate.Alpha},
	},
=======

	// TMC (Transparent Multi-Cluster) Feature Gates
	TransparentMultiCluster: {
		{Version: version.MustParse("0.1"), Default: false, PreRelease: featuregate.Alpha},
	},
	TMCPlacement: {
		{Version: version.MustParse("0.1"), Default: false, PreRelease: featuregate.Alpha},
	},
	TMCSynchronization: {
		{Version: version.MustParse("0.1"), Default: false, PreRelease: featuregate.Alpha},
	},
	TMCVirtualWorkspaces: {
		{Version: version.MustParse("0.1"), Default: false, PreRelease: featuregate.Alpha},
	},
	TMCMigration: {
		{Version: version.MustParse("0.1"), Default: false, PreRelease: featuregate.Alpha},
	},
	TMCStatusAggregation: {
		{Version: version.MustParse("0.1"), Default: false, PreRelease: featuregate.Alpha},
	},
>>>>>>> 58f53d96
	// inherited features from generic apiserver, relisted here to get a conflict if it is changed
	// unintentionally on either side:
	genericfeatures.APIResponseCompression: {
		{Version: version.MustParse("1.8"), Default: false, PreRelease: featuregate.Alpha},
		{Version: version.MustParse("1.16"), Default: true, PreRelease: featuregate.Beta},
	},

	genericfeatures.OpenAPIEnums: {
		{Version: version.MustParse("1.23"), Default: false, PreRelease: featuregate.Alpha},
		{Version: version.MustParse("1.24"), Default: true, PreRelease: featuregate.Beta},
	},

	logsapi.LoggingBetaOptions: {
		{Version: version.MustParse("1.26"), Default: true, PreRelease: featuregate.Beta},
	},

	logsapi.ContextualLogging: {
		{Version: version.MustParse("1.26"), Default: true, PreRelease: featuregate.Alpha},
	},
}<|MERGE_RESOLUTION|>--- conflicted
+++ resolved
@@ -55,13 +55,6 @@
 	EnableDeprecatedAPIExportVirtualWorkspacesUrls featuregate.Feature = "EnableDeprecatedAPIExportVirtualWorkspacesUrls"
 
 	// TMC (Transparent Multi-Cluster) Feature Gates
-<<<<<<< HEAD
-	// owner: @jessesanford
-	// alpha: v0.1
-	// Master flag that enables the complete TMC system for cross-cluster resource management
-	TransparentMultiCluster featuregate.Feature = "TransparentMultiCluster"
-=======
-
 	// owner: @jessesanford
 	// alpha: v0.1
 	// Enables the complete TMC (Transparent Multi-Cluster) system for cross-cluster resource management.
@@ -97,7 +90,6 @@
 	// Enables TMC cross-cluster status aggregation. Requires TransparentMultiCluster=true.
 	// Provides comprehensive status reporting and health monitoring across all clusters.
 	TMCStatusAggregation featuregate.Feature = "TMCStatusAggregation"
->>>>>>> 58f53d96
 )
 
 // DefaultFeatureGate exposes the upstream feature gate, but with our gate setting applied.
@@ -198,12 +190,6 @@
 	EnableDeprecatedAPIExportVirtualWorkspacesUrls: {
 		{Version: version.MustParse("1.32"), Default: false, PreRelease: featuregate.Alpha},
 	},
-<<<<<<< HEAD
-	TransparentMultiCluster: {
-		{Version: version.MustParse("0.1"), Default: false, PreRelease: featuregate.Alpha},
-	},
-=======
-
 	// TMC (Transparent Multi-Cluster) Feature Gates
 	TransparentMultiCluster: {
 		{Version: version.MustParse("0.1"), Default: false, PreRelease: featuregate.Alpha},
@@ -223,7 +209,6 @@
 	TMCStatusAggregation: {
 		{Version: version.MustParse("0.1"), Default: false, PreRelease: featuregate.Alpha},
 	},
->>>>>>> 58f53d96
 	// inherited features from generic apiserver, relisted here to get a conflict if it is changed
 	// unintentionally on either side:
 	genericfeatures.APIResponseCompression: {
