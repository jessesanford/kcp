/*
Copyright 2022 The KCP Authors.

Licensed under the Apache License, Version 2.0 (the "License");
you may not use this file except in compliance with the License.
You may obtain a copy of the License at

    http://www.apache.org/licenses/LICENSE-2.0

Unless required by applicable law or agreed to in writing, software
distributed under the License is distributed on an "AS IS" BASIS,
WITHOUT WARRANTIES OR CONDITIONS OF ANY KIND, either express or implied.
See the License for the specific language governing permissions and
limitations under the License.
*/

package features

import (
	"fmt"
	"sort"
	"strings"

	"github.com/spf13/pflag"

	utilruntime "k8s.io/apimachinery/pkg/util/runtime"
	"k8s.io/apimachinery/pkg/util/version"
	genericfeatures "k8s.io/apiserver/pkg/features"
	utilfeature "k8s.io/apiserver/pkg/util/feature"
	"k8s.io/component-base/featuregate"
	logsapi "k8s.io/component-base/logs/api/v1"
)

const (
	// Every feature gate should add method here following this template:
	//
	// // owner: @username
	// // alpha: v1.4
	// MyFeature() bool.

	// owner: @mjudeikis
	// alpha: v0.1
	// Enables workspace mounts via frontProxy.
	WorkspaceMounts featuregate.Feature = "WorkspaceMounts"

	// owner: @mjudeikis
	// alpha: v0.1
	// Enables cache apis and controllers.
	CacheAPIs featuregate.Feature = "CacheAPIs"

	// owner: @mjudeikis
	// alpha: v0.1
	// Enables VirtualWorkspace urls on APIExport. This enables to use Deprecated APIExport VirtualWorkspace urls.
	// This is a temporary feature to ease the migration to the new VirtualWorkspace urls.
	EnableDeprecatedAPIExportVirtualWorkspacesUrls featuregate.Feature = "EnableDeprecatedAPIExportVirtualWorkspacesUrls"

	// TMC Feature Flags

	// owner: @jessesanford
	// alpha: v0.1
	// Master feature flag for all TMC functionality. When disabled, all TMC features are disabled.
	TMCFeature featuregate.Feature = "TMCFeature"

	// owner: @jessesanford
	// alpha: v0.1
	// Enables TMC APIs (ClusterRegistration, WorkloadPlacement) and APIExport functionality.
	TMCAPIs featuregate.Feature = "TMCAPIs"

	// owner: @jessesanford
	// alpha: v0.1
	// Enables TMC controllers for cluster registration and workload placement management.
	TMCControllers featuregate.Feature = "TMCControllers"

	// owner: @jessesanford
	// alpha: v0.1
	// Enables TMC placement engine for advanced workload placement strategies.
	TMCPlacement featuregate.Feature = "TMCPlacement"
)

// DefaultFeatureGate exposes the upstream feature gate, but with our gate setting applied.
var DefaultFeatureGate = utilfeature.DefaultFeatureGate

func init() {
	utilruntime.Must(utilfeature.DefaultMutableFeatureGate.AddVersioned(defaultVersionedGenericControlPlaneFeatureGates))
}

func KnownFeatures() []string {
	features := make([]string, 0, len(defaultVersionedGenericControlPlaneFeatureGates))
	for k := range defaultVersionedGenericControlPlaneFeatureGates {
		features = append(features, string(k))
	}
	return features
}

// NewFlagValue returns a wrapper to be used for a pflag flag value.
func NewFlagValue() pflag.Value {
	return &kcpFeatureGate{
		utilfeature.DefaultMutableFeatureGate,
	}
}

type kcpFeatureGate struct {
	featuregate.MutableFeatureGate
}

func featureSpecAtEmulationVersion(v featuregate.VersionedSpecs, emulationVersion *version.Version) *featuregate.FeatureSpec {
	i := len(v) - 1
	for ; i >= 0; i-- {
		if v[i].Version.GreaterThan(emulationVersion) {
			continue
		}
		return &v[i]
	}
	return &featuregate.FeatureSpec{
		Default:    false,
		PreRelease: featuregate.PreAlpha,
		Version:    version.MajorMinor(0, 0),
	}
}

func (f *kcpFeatureGate) String() string {
	pairs := []string{}
	emulatedVersion := utilfeature.DefaultMutableFeatureGate.EmulationVersion()

	for featureName, versionedSpecs := range defaultVersionedGenericControlPlaneFeatureGates {
		spec := featureSpecAtEmulationVersion(versionedSpecs, emulatedVersion)
		pairs = append(pairs, fmt.Sprintf("%s=%t", featureName, spec.Default))
	}

	sort.Strings(pairs)
	return strings.Join(pairs, ",")
}

func (f *kcpFeatureGate) Type() string {
	return "mapStringBool"
}

<<<<<<< HEAD
// Core KCP Feature Flag Utilities

// WorkspaceMountsEnabled returns true if WorkspaceMounts feature flag is enabled.
// This controls whether workspace mounts functionality is available.
func WorkspaceMountsEnabled() bool {
	return utilfeature.DefaultFeatureGate.Enabled(WorkspaceMounts)
}

// CacheAPIsEnabled returns true if CacheAPIs feature flag is enabled.
// This controls whether cache APIs and controllers are available.
func CacheAPIsEnabled() bool {
	return utilfeature.DefaultFeatureGate.Enabled(CacheAPIs)
}

// DeprecatedAPIExportVirtualWorkspacesUrlsEnabled returns true if the deprecated VW URLs feature is enabled.
// This controls backward compatibility for deprecated APIExport VirtualWorkspace URLs.
func DeprecatedAPIExportVirtualWorkspacesUrlsEnabled() bool {
	return utilfeature.DefaultFeatureGate.Enabled(EnableDeprecatedAPIExportVirtualWorkspacesUrls)
}

// GetAllEnabledFeatures returns a slice of all currently enabled feature flags.
// This is useful for debugging and monitoring which features are active.
func GetAllEnabledFeatures() []featuregate.Feature {
	var enabled []featuregate.Feature
	
	// Check core KCP features
	if WorkspaceMountsEnabled() {
		enabled = append(enabled, WorkspaceMounts)
	}
	if CacheAPIsEnabled() {
		enabled = append(enabled, CacheAPIs)
	}
	if DeprecatedAPIExportVirtualWorkspacesUrlsEnabled() {
		enabled = append(enabled, EnableDeprecatedAPIExportVirtualWorkspacesUrls)
	}
	
	return enabled
=======
// TMC Feature Flag Utilities

// TMCEnabled returns true if the master TMC feature flag is enabled.
// This is the primary gate that must be enabled for any TMC functionality.
func TMCEnabled() bool {
	return utilfeature.DefaultFeatureGate.Enabled(TMCFeature)
}

// TMCAPIsEnabled returns true if TMC APIs feature flag is enabled.
// This controls whether TMC API types (ClusterRegistration, WorkloadPlacement) are available.
// Requires TMCFeature to be enabled.
func TMCAPIsEnabled() bool {
	return TMCEnabled() && utilfeature.DefaultFeatureGate.Enabled(TMCAPIs)
}

// TMCControllersEnabled returns true if TMC controllers feature flag is enabled.
// This controls whether TMC controllers for cluster registration and workload placement are active.
// Requires TMCFeature to be enabled.
func TMCControllersEnabled() bool {
	return TMCEnabled() && utilfeature.DefaultFeatureGate.Enabled(TMCControllers)
}

// TMCPlacementEnabled returns true if TMC placement engine feature flag is enabled.
// This controls whether advanced workload placement strategies are available.
// Requires TMCFeature to be enabled.
func TMCPlacementEnabled() bool {
	return TMCEnabled() && utilfeature.DefaultFeatureGate.Enabled(TMCPlacement)
}

// TMCAnyEnabled returns true if any TMC feature is enabled.
// This can be used for general TMC-related initialization checks.
func TMCAnyEnabled() bool {
	return TMCEnabled() || 
		utilfeature.DefaultFeatureGate.Enabled(TMCAPIs) ||
		utilfeature.DefaultFeatureGate.Enabled(TMCControllers) ||
		utilfeature.DefaultFeatureGate.Enabled(TMCPlacement)
>>>>>>> 5816078b
}

// defaultGenericControlPlaneFeatureGates consists of all known Kubernetes-specific feature keys
// in the generic control plane code. To add a new feature, define a key for it above and add it
// here. The Version field should be set to whatever is specified in
// https://github.com/kubernetes/kubernetes/blob/master/pkg/features/versioned_kube_features.go.
// For features that are kcp-specific, the Version should be set to whatever go.mod k8s.io
// dependencies version we're currently using.
var defaultVersionedGenericControlPlaneFeatureGates = map[featuregate.Feature]featuregate.VersionedSpecs{
	WorkspaceMounts: {
		{Version: version.MustParse("1.28"), Default: false, PreRelease: featuregate.Alpha},
	},
	CacheAPIs: {
		{Version: version.MustParse("1.32"), Default: false, PreRelease: featuregate.Alpha},
	},
	EnableDeprecatedAPIExportVirtualWorkspacesUrls: {
		{Version: version.MustParse("1.32"), Default: false, PreRelease: featuregate.Alpha},
	},

	// TMC Feature Flags
	TMCFeature: {
		{Version: version.MustParse("0.1"), Default: false, PreRelease: featuregate.Alpha},
	},
	TMCAPIs: {
		{Version: version.MustParse("0.1"), Default: false, PreRelease: featuregate.Alpha},
	},
	TMCControllers: {
		{Version: version.MustParse("0.1"), Default: false, PreRelease: featuregate.Alpha},
	},
	TMCPlacement: {
		{Version: version.MustParse("0.1"), Default: false, PreRelease: featuregate.Alpha},
	},
	// inherited features from generic apiserver, relisted here to get a conflict if it is changed
	// unintentionally on either side:
	genericfeatures.APIResponseCompression: {
		{Version: version.MustParse("1.8"), Default: false, PreRelease: featuregate.Alpha},
		{Version: version.MustParse("1.16"), Default: true, PreRelease: featuregate.Beta},
	},

	genericfeatures.OpenAPIEnums: {
		{Version: version.MustParse("1.23"), Default: false, PreRelease: featuregate.Alpha},
		{Version: version.MustParse("1.24"), Default: true, PreRelease: featuregate.Beta},
	},

	logsapi.LoggingBetaOptions: {
		{Version: version.MustParse("1.26"), Default: true, PreRelease: featuregate.Beta},
	},

	logsapi.ContextualLogging: {
		{Version: version.MustParse("1.26"), Default: true, PreRelease: featuregate.Alpha},
	},
}<|MERGE_RESOLUTION|>--- conflicted
+++ resolved
@@ -135,7 +135,6 @@
 	return "mapStringBool"
 }
 
-<<<<<<< HEAD
 // Core KCP Feature Flag Utilities
 
 // WorkspaceMountsEnabled returns true if WorkspaceMounts feature flag is enabled.
@@ -172,8 +171,23 @@
 		enabled = append(enabled, EnableDeprecatedAPIExportVirtualWorkspacesUrls)
 	}
 	
+	// Check TMC features
+	if TMCEnabled() {
+		enabled = append(enabled, TMCFeature)
+	}
+	if TMCAPIsEnabled() {
+		enabled = append(enabled, TMCAPIs)
+	}
+	if TMCControllersEnabled() {
+		enabled = append(enabled, TMCControllers)
+	}
+	if TMCPlacementEnabled() {
+		enabled = append(enabled, TMCPlacement)
+	}
+	
 	return enabled
-=======
+}
+
 // TMC Feature Flag Utilities
 
 // TMCEnabled returns true if the master TMC feature flag is enabled.
@@ -210,7 +224,6 @@
 		utilfeature.DefaultFeatureGate.Enabled(TMCAPIs) ||
 		utilfeature.DefaultFeatureGate.Enabled(TMCControllers) ||
 		utilfeature.DefaultFeatureGate.Enabled(TMCPlacement)
->>>>>>> 5816078b
 }
 
 // defaultGenericControlPlaneFeatureGates consists of all known Kubernetes-specific feature keys
